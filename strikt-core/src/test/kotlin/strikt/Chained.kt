package strikt

import org.junit.jupiter.api.Assertions.assertEquals
import org.junit.jupiter.api.DisplayName
import org.junit.jupiter.api.Test
<<<<<<< HEAD
import strikt.api.expectThat
=======
import org.opentest4j.AssertionFailedError
import strikt.api.expect
>>>>>>> 94889395
import strikt.assertions.contains
import strikt.assertions.containsExactly
import strikt.assertions.isA
import strikt.assertions.isEqualTo
import strikt.assertions.isLowerCase
import strikt.assertions.isNotNull
import strikt.assertions.isNull
import strikt.assertions.isUpperCase
import strikt.assertions.message

@DisplayName("assertions in chains")
internal class Chained {
  @Test
  fun `stops on the first failed assertion in the chain`() {
    fails {
      val subject: Any? = null
      expectThat(subject).isNotNull().isA<String>()
    }
  }

  @Test
  fun `not() negates assertions`() {
    fails {
      val subject: Any? = null
      expectThat(subject).not().isNull()
    }
  }

  @Test
  fun `not() affects the entire chain`() {
    val subject = "fnord"
    expectThat(subject).not().isUpperCase().isA<Int>().isEqualTo(1)
  }

  @Test
  fun `not() affects the assertion message`() {
    val subject = "fnord"
    fails {
      expectThat(subject).not().isLowerCase()
    }.let { error ->
      assertEquals(
        "▼ Expect that \"fnord\":\n" +
          "  ✗ is not lower case",
        error.message
      )
    }
  }

  @Test
  fun `only throws a single exception`() {
    fails {
      expectThat(listOf(1, 2, 3, 4)).containsExactly(1, 2)
    }.let { error ->
      val expected = "▼ Expect that [1, 2, 3, 4]:\n" +
        "  ✗ contains exactly the elements [1, 2]\n" +
        "    ✓ contains 1\n" +
        "    ✓ …at index 0\n" +
        "    ✓ contains 2\n" +
        "    ✓ …at index 1\n" +
        "    ✗ contains no further elements : found [3, 4]"
<<<<<<< HEAD
      expectThat(error)
        .isA<AtomicAssertionFailure>()
=======
      expect(error)
        .isA<AssertionFailedError>()
>>>>>>> 94889395
        .message
        .isEqualTo(expected)
    }
  }

  @Test
  fun `can connect a block to a chain with and`() {
    fails {
      val subject: String? = "fnord"
      expectThat(subject)
        .isNotNull()
        .and {
          isLowerCase()
          contains("f")
          contains("n")
          contains("z")
        }
    }.let { error ->
      assertEquals(
        "▼ Expect that \"fnord\":\n" +
          "  ✓ is not null\n" +
          "  ✓ is lower case\n" +
          "  ✓ contains \"f\"\n" +
          "  ✓ contains \"n\"\n" +
          "  ✗ contains \"z\" : found \"fnord\"",
        error.message
      )
    }
  }
}<|MERGE_RESOLUTION|>--- conflicted
+++ resolved
@@ -3,12 +3,8 @@
 import org.junit.jupiter.api.Assertions.assertEquals
 import org.junit.jupiter.api.DisplayName
 import org.junit.jupiter.api.Test
-<<<<<<< HEAD
+import org.opentest4j.AssertionFailedError
 import strikt.api.expectThat
-=======
-import org.opentest4j.AssertionFailedError
-import strikt.api.expect
->>>>>>> 94889395
 import strikt.assertions.contains
 import strikt.assertions.containsExactly
 import strikt.assertions.isA
@@ -69,13 +65,8 @@
         "    ✓ contains 2\n" +
         "    ✓ …at index 1\n" +
         "    ✗ contains no further elements : found [3, 4]"
-<<<<<<< HEAD
       expectThat(error)
-        .isA<AtomicAssertionFailure>()
-=======
-      expect(error)
         .isA<AssertionFailedError>()
->>>>>>> 94889395
         .message
         .isEqualTo(expected)
     }
